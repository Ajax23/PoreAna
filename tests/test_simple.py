import os
import sys

import copy
import shutil
import unittest

import numpy as np
import pandas as pd
import seaborn as sns
import matplotlib.pyplot as plt

import porems as pms
import poreana as pa


class UserModelCase(unittest.TestCase):
    #################
    # Remove Output #
    #################
    @classmethod
    def setUpClass(self):
        if os.path.isdir("tests"):
            os.chdir("tests")

        folder = 'output'
        pa.utils.mkdirp(folder)
        pa.utils.mkdirp(folder+"/temp")
        open(folder+"/temp.txt", 'a').close()

        for filename in os.listdir(folder):
            file_path = os.path.join(folder, filename)
            if os.path.isfile(file_path) or os.path.islink(file_path):
                os.unlink(file_path)
            elif os.path.isdir(file_path):
                shutil.rmtree(file_path)

        # Load molecule
        mol_B = pms.Molecule(inp="data/benzene.gro")
        mol_W = pms.Molecule(inp="data/spc216.gro")
        mol_H = pms.Molecule(inp="data/heptane.gro")

        # Sample
        ## Single core
        sample = pa.Sample("data/pore_system_cylinder.obj", "data/traj_cylinder.xtc", mol_B)
        sample.init_density("output/dens_cyl_s.h5")
        sample.init_gyration("output/gyr_cyl_s.h5")
        sample.init_diffusion_bin("output/diff_cyl_s.h5")
        sample.sample(is_parallel=False)

        sample = pa.Sample("data/pore_system_cylinder.obj", "data/traj_cylinder.xtc", mol_B)
        sample.init_density("output/dens_cyl_no_remove.obj", remove_pore_from_res=False)
        sample.sample(is_parallel=False)

        sample = pa.Sample("data/pore_system_cylinder.obj", "data/traj_cylinder.xtc", mol_B)
        sample.init_density("output/dens_cyl_no_remove.obj", remove_pore_from_res=False)
        sample.sample(is_parallel=False)

        sample = pa.Sample("data/pore_system_slit.obj", "data/traj_slit.xtc", mol_W)
        sample.init_density("output/dens_slit.h5")
        sample.sample(is_parallel=False, is_pbc=False)

        sample = pa.Sample([6.00035, 6.00035, 19.09191], "data/traj_box.xtc", mol_H)
        sample.init_density("output/dens_box.h5")
        sample.init_gyration("output/gyr_box.h5")
        sample.sample(shift=[0, 0, 3.3], is_parallel=False)

        sample = pa.Sample("data/pore_system_cylinder.obj", "data/traj_cylinder.xtc", mol_B)
        sample.init_diffusion_mc("output/diff_mc_cyl_s.h5", len_step=[1,2,5,10,20,30,40,50,100,200,250,300,350])
        sample.sample(is_parallel=False)

        sample = pa.Sample("data/pore_system_cylinder.obj", "data/traj_cylinder.xtc", mol_B)
        sample.init_diffusion_mc("output/diff_mc_cyl_s.obj", len_step=[1,2,5,10,20,30,40,50,100,200,250,300,350])
        sample.sample(is_parallel=True)

        sample = pa.Sample([6.00035, 6.00035, 19.09191], "data/traj_box.xtc", mol_H)
        sample.init_diffusion_mc("output/diff_mc_box.h5", len_step=[1,2,5,10,20,30,40,50])
        sample.sample(shift=[0, 0, 3.3], is_parallel=False, is_pbc=True)
        #
        # ## Parallel
        sample = pa.Sample("data/pore_system_cylinder.obj", "data/traj_cylinder.xtc", mol_B)
        sample.init_density("output/dens_cyl_p.h5")
        sample.init_gyration("output/gyr_cyl_p.h5")
        sample.init_diffusion_bin("output/diff_cyl_p.h5")
        sample.sample(is_parallel=True, is_pbc=False)

        sample = pa.Sample("data/pore_system_cylinder.obj", "data/traj_cylinder.xtc", mol_B)
        sample.init_diffusion_mc("output/diff_mc_cyl_p.h5", len_step=[1,2,5,10,20,30,40,50,100,200,250,300,350])
        sample.sample(is_parallel=True, is_pbc=True, np=6)


    #########
    # Utils #
    #########
    def test_utils(self):
        file_link = "output/test/test.obj"

        pa.utils.mkdirp("output/test")

        self.assertEqual(pa.utils.column([[1, 1, 1], [2, 2, 2]]), [[1, 2], [1, 2], [1, 2]])

        pa.utils.save([1, 1, 1], file_link)
        pa.utils.check_filetype("output/test/test.txt")
        pa.utils.file_to_text("data/box_output.h5", "output/box_output.txt")
        pa.utils.file_to_text("data/check_output.h5", "output/check_output.txt")
        pa.utils.file_to_text("output/dens_cyl_s.h5", "output/dens_cyl_s.txt")
        pa.utils.file_to_text("output/diff_cyl_s.h5", "output/diff_cyl_s.txt", "output/dens_cyl_s.h5",)
        pa.utils.file_to_text("output/diff_cyl_s.h5", "output/diff_cyl_s.txt")
        pa.utils.file_to_text("output/gyr_cyl_s.h5", "output/gyr_cyl_s.txt", "output/dens_cyl_s.h5",)
        pa.utils.file_to_text("output/gyr_cyl_s.h5", "output/gyr_cyl_s.txt")
        pa.utils.file_to_text("output/gyr_box.h5", "output/gyr_box.txt", "output/dens_box.h5",)
        pa.utils.file_to_text("output/dens_box.h5", "output/dens_box.txt")

        print(pa.utils.load(file_link))
        self.assertEqual(pa.utils.load(file_link), [1, 1, 1])

        self.assertEqual(round(pa.utils.mumol_m2_to_mols(3, 100), 4), 180.66)
        self.assertEqual(round(pa.utils.mols_to_mumol_m2(180, 100), 4), 2.989)
        self.assertEqual(round(pa.utils.mmol_g_to_mumol_m2(0.072, 512), 2), 0.14)
        self.assertEqual(round(pa.utils.mmol_l_to_mols(30, 1000), 4), 18.066)
        self.assertEqual(round(pa.utils.mols_to_mmol_l(18, 1000), 4), 29.8904)

        print()
        pa.utils.toc(pa.utils.tic(), message="Test", is_print=True)
        self.assertEqual(round(pa.utils.toc(pa.utils.tic(), is_print=True)), 0)

    ############
    # Geometry #
    ############
    def test_geometry(self):
        vec_a = [1, 1, 2]
        vec_b = [0, 3, 2]

        print()

        self.assertEqual(round(pa.geom.dot_product(vec_a, vec_b), 4), 7)
        self.assertEqual(round(pa.geom.length(vec_a), 4), 2.4495)
        self.assertEqual([round(x, 4) for x in pa.geom.vector(vec_a, vec_b)], [-1, 2, 0])
        self.assertIsNone(pa.geom.vector([0, 1], [0, 0, 0]))
        self.assertEqual([round(x, 4) for x in pa.geom.unit(vec_a)], [0.4082, 0.4082, 0.8165])
        self.assertEqual([round(x, 4) for x in pa.geom.cross_product(vec_a, vec_b)], [-4, -2, 3])
        self.assertEqual(round(pa.geom.angle(vec_a, vec_b), 4), 37.5714)

    ##########
    # # Sample #
    # ##########
    def test_sample(self):
        # self.skipTest("Temporary")

        print()

        # Define molecules
        mol = pms.Molecule("benzene", "BEN", inp="data/benzene.gro")
        mol2 = pms.Molecule("benzene", "BEN", inp="data/benzene.gro")
        mol2.add("H", [0, 0, 0])

        # Sanity checks
        pa.Sample("data/pore_system_cylinder.obj", "data/traj_cylinder.xtc", mol2)
        pa.Sample("data/pore_system_cylinder.obj", "data/traj_cylinder.xtc", mol, atoms=["C1"], masses=[1, 1])
        pa.Sample("data/pore_system_cylinder.obj", "data/traj_cylinder.xtc", mol).sample(shift=[1])

        # Diffusion
        sample = pa.Sample("data/pore_system_cylinder.obj", "data/traj_cylinder.xtc", mol, atoms=["C1"])
        sample.init_diffusion_bin("output/diff_np_s.h5", len_obs=3e-12)

        sample = pa.Sample([0, 0, 1], "data/traj_cylinder.xtc", mol, atoms=["C1"])
        sample.init_diffusion_bin("output/diff_box_test.h5", len_obs=3e-12)


        # Test the error output if bin and MC diffusion calculation is initialized
        # Test bin -> MC
        sample = pa.Sample("data/pore_system_cylinder.obj", "data/traj_cylinder.xtc", mol)
        sample.init_diffusion_bin("output/test.h5")
        sample.init_diffusion_mc("output/test.h5")



        # Test MC -> Bin
        sample = pa.Sample("data/pore_system_cylinder.obj", "data/traj_cylinder.xtc", mol)
        sample.init_diffusion_mc("output/test.h5")
        sample.init_diffusion_bin("output/test.h5")

        # Test direction wrong input
        sample = pa.Sample("data/pore_system_cylinder.obj", "data/traj_cylinder.xtc", mol)
        sample.init_diffusion_mc("output/test.h5", direction = 4)

        # Test direction wrong input
        sample = pa.Sample("data/pore_system_cylinder.obj", "data/traj_cylinder.xtc", mol)
        sample.init_diffusion_mc("output/test.obj", direction = 4)

    ##############
    # Adsorption #
    ##############
    def test_adsorption(self):
        # self.skipTest("Temporary")

        # Calculate adsorption
        ads_s = pa.adsorption.calculate("output/dens_cyl_s.h5")
        ads_p = pa.adsorption.calculate("output/dens_cyl_p.h5")

        self.assertEqual(round(ads_s["conc"]["mumol_m2"], 2), 0.16)
        self.assertEqual(round(ads_s["num"]["in"], 2), 11.16)
        self.assertEqual(round(ads_p["conc"]["mumol_m2"], 2), 0.16)
        self.assertEqual(round(ads_p["num"]["in"], 2), 11.16)


    ###########
    # Density #
    ###########
    def test_density(self):
        # self.skipTest("Temporary")

        # Calculate density
        dens_s = pa.density.bins("output/dens_cyl_s.h5", target_dens=16)
        dens_p = pa.density.bins("output/dens_cyl_p.h5", target_dens=16)

        dens_no_remove = pa.density.bins("output/dens_cyl_no_remove.obj")

        dens_slit = pa.density.bins("output/dens_slit.h5", target_dens=997)
        dens_box = pa.density.bins("output/dens_box.h5")

        # Plot density
        plt.figure()
        pa.density.bins_plot(dens_s, target_dens=0.146)
        pa.density.bins_plot(dens_s, target_dens=0.146, is_mean=True)
        plt.savefig("output/density.pdf", format="pdf", dpi=1000)
        # plt.show()

        plt.figure()
        pa.density.bins_plot(dens_no_remove)
        plt.savefig("output/density_no_remove.pdf", format="pdf", dpi=1000)
        # plt.show()

        plt.figure()
        pa.density.bins_plot(dens_slit, is_mean=True)
        plt.savefig("output/density_slit.pdf", format="pdf", dpi=1000)
        # plt.show()

        plt.figure()
        pa.density.bins_plot(dens_s, intent="in")
        pa.density.bins_plot(dens_p, intent="in")
        plt.legend(["Single core", "Parallel"])
        plt.savefig("output/density_in.pdf", format="pdf", dpi=1000)
        # plt.show()

        plt.figure()
        pa.density.bins_plot(dens_s, intent="ex")
        pa.density.bins_plot(dens_p, intent="ex")
        plt.legend(["Single core", "Parallel"])
        plt.savefig("output/density_ex.pdf", format="pdf", dpi=1000)
        # plt.show()

        plt.figure()
        pa.density.bins_plot(dens_box, intent="ex")
        plt.savefig("output/density_box.pdf", format="pdf", dpi=1000)
        # plt.show()

        # Run tests
        self.assertEqual(round(dens_s["dens"]["in"], 3), 13.089)
        self.assertEqual(round(dens_s["dens"]["ex"], 3), 16.437)
        self.assertEqual(round(dens_p["dens"]["in"], 3), 13.089)
        self.assertEqual(round(dens_p["dens"]["ex"], 3), 16.437)

        print()
        pa.density.bins_plot(dens_s, intent="DOTA")


    ############
    # Gyration #
    ############
    def test_gyration(self):
        # self.skipTest("Temporary")

        # Plot gyration radius
        plt.figure()
        mean_s = pa.gyration.bins_plot("output/gyr_cyl_s.h5", "output/dens_cyl_s.h5", is_mean=True)
        plt.savefig("output/gyration_s.pdf", format="pdf", dpi=1000)
        plt.figure()
        mean_p = pa.gyration.bins_plot("output/gyr_cyl_p.h5", "output/dens_cyl_p.h5")
        plt.savefig("output/gyration_p.pdf", format="pdf", dpi=1000)

        plt.figure()
        pa.gyration.bins_plot("output/gyr_cyl_s.h5", "output/dens_cyl_s.h5", intent="in")
        pa.gyration.bins_plot("output/gyr_cyl_p.h5", "output/dens_cyl_p.h5", intent="in")
        plt.legend(["Single core", "Parallel"])
        plt.savefig("output/gyration_in.pdf", format="pdf", dpi=1000)

        plt.figure()
        pa.gyration.bins_plot("output/gyr_cyl_s.h5", "output/dens_cyl_s.h5", intent="ex")
        pa.gyration.bins_plot("output/gyr_cyl_p.h5", "output/dens_cyl_p.h5", intent="ex")
        plt.legend(["Single core", "Parallel"])
        plt.savefig("output/gyration_ex.pdf", format="pdf", dpi=1000)

        plt.figure()
        pa.gyration.bins_plot("output/gyr_cyl_s.h5", "output/dens_cyl_s.h5", intent="in", is_norm=True)
        pa.gyration.bins_plot("output/gyr_cyl_s.h5", "output/dens_cyl_s.h5", intent="ex", is_norm=True)
        plt.legend(["Interior", "Exterior"])
        plt.savefig("output/gyration_norm.pdf", format="pdf", dpi=1000)

        plt.figure()
        pa.gyration.bins_plot("output/gyr_box.h5", "output/dens_box.h5", intent="ex")
        plt.savefig("output/gyration_box.pdf", format="pdf", dpi=1000)

        print()
        pa.gyration.bins_plot("output/gyr_cyl_s.h5", "output/dens_cyl_s.h5", intent="DOTA")

        self.assertEqual(round(mean_s["in"], 2), 0.13)
        self.assertEqual(round(mean_s["ex"], 2), 0.15)
        self.assertEqual(round(mean_p["in"], 2), 0.13)
        self.assertEqual(round(mean_p["ex"], 2), 0.15)

        self.assertEqual(round(mean_s["in"], 2), 0.13)
        self.assertEqual(round(mean_s["ex"], 2), 0.15)
        self.assertEqual(round(mean_p["in"], 2), 0.13)
        self.assertEqual(round(mean_p["ex"], 2), 0.15)


    #################
    # Bin Diffusion #
    #################
    def test_diffusion_bin(self):
        # self.skipTest("Temporary")

        # Bin diffusion
        plt.figure()
        pa.diffusion.bins_plot(pa.diffusion.bins("output/diff_cyl_s.h5"))
        pa.diffusion.bins_plot(pa.diffusion.bins("output/diff_cyl_s.h5", is_norm=True))
        plt.savefig("output/diffusion_bins.pdf", format="pdf", dpi=1000)
        # plt.show()

        # CUI diffusion
        plt.figure()
        pa.diffusion.cui("output/diff_cyl_s.h5", is_fit=True)
        plt.savefig("output/diffusion_cui.pdf", format="pdf", dpi=1000)
        # plt.show()

        # Mean diffusion based on bins
        plt.figure()
        mean_s = pa.diffusion.mean(pa.diffusion.bins("output/diff_cyl_s.h5"), pa.density.bins("output/dens_cyl_s.h5"), is_check=True)
        plt.savefig("output/diff_mean_check.pdf", format="pdf", dpi=1000)
        mean_p = pa.diffusion.mean(pa.diffusion.bins("output/diff_cyl_p.h5"), pa.density.bins("output/dens_cyl_p.h5"))

        self.assertEqual(round(mean_s, 2), 1.11)
        self.assertEqual(round(mean_p, 2), 1.11)


    ################
    # MC Diffusion #
    ################
    def test_diffusion_mc_model(self):
        #self.skipTest("Temporary")

        # Check cosine model
        model = pa.CosineModel("output/diff_mc_cyl_s.h5", 6, 10)

        # Check if the initialized profiles are corret
        self.assertEqual(np.array_equal(np.round(model._diff_bin,3), np.array([-3.727] * model._bin_num)), True)
<<<<<<< HEAD
        #self.assertEqual(np.array_equal(np.round(model._diff_bin,3), np.array([-3.727] * model._bin_num)), True)

=======
>>>>>>> c59dad8c
        self.assertEqual(np.array_equal(model._df_bin, np.array([0] * model._bin_num)), True)

        # Check step model
        model = pa.StepModel("output/diff_mc_cyl_s.h5", 6, 10)

        # Check if the initialized profiles are corret
        self.assertEqual(np.array_equal(np.round(model._diff_bin,3), np.array([-3.727] * model._bin_num)), True)
<<<<<<< HEAD
        # self.assertEqual(np.array_equal(np.round(model._diff_bin,3), np.array([-3.727] * model._bin_num)), True)
        self.assertEqual(np.array_equal(model._df_bin, np.array([0] * model._bin_num)), True)
    #
=======
        self.assertEqual(np.array_equal(model._df_bin, np.array([0] * model._bin_num)), True)

>>>>>>> c59dad8c
    def test_diffusion_mc_mc(self):
        # self.skipTest("Temporary")



        # Set Cosine Model for diffusion and energy profile
        model = pa.CosineModel("output/diff_mc_cyl_s.h5", 6, 10)

        # Set the variable because this happen in the do_mc_cycles function -> not necessary to call to check the likelihood and Check if the initalize likelihood is correct
        pa.MC._len_step = 1
        self.assertEqual(round(pa.MC()._log_likelihood_z(model),2),-153141.72)
<<<<<<< HEAD
        # Set the variable because this happen in the do_mc_cycles function -> not necessary to call to check the likelihood and Check if the initalize likelihood is correct
        pa.MC._len_step = 2
        self.assertEqual(round(pa.MC()._log_likelihood_z(model),2),-173915.99)
        # Set the variable because this happen in the do_mc_cycles function -> not necessary to call to check the likelihood and Check if the initalize likelihood is correct
        pa.MC._len_step = 10
        self.assertEqual(round(pa.MC()._log_likelihood_z(model),2), -238590.92)

=======

        # Set the variable because this happen in the do_mc_cycles function -> not necessary to call to check the likelihood and Check if the initalize likelihood is correct
        pa.MC._len_step = 2
        self.assertEqual(round(pa.MC()._log_likelihood_z(model),2),-173915.99)

        # Set the variable because this happen in the do_mc_cycles function -> not necessary to call to check the likelihood and Check if the initalize likelihood is correct
        pa.MC._len_step = 10
        self.assertEqual(round(pa.MC()._log_likelihood_z(model),2), -238590.92)
>>>>>>> c59dad8c

        # Set len_step for MC run test
        model._len_step = [10,20,40]

        #### Test Single ####
        # Do the MC alogirthm
        pa.MC().run(model,"output/diff_test_mc.h5", nmc_eq=1000, nmc=2000, is_print=False, is_parallel=False)

        # Plot diffusion coefficient over inverse lagtime
        diff = pa.diffusion.mc_fit("output/diff_test_mc.h5")
        plt.savefig("output/mc_fit.pdf", format="pdf", dpi=1000)

        # Plot pore diffusion coefficient over inverse lagtime
        plt.figure()
        diff_pore = pa.diffusion.mc_fit("output/diff_test_mc.h5", section="pore")
        plt.savefig("output/mc_fit_pore.pdf", format="pdf", dpi=1000)

        # Check if diffusion coefficient is in the range
        self.assertEqual(abs(diff[0] - (1.6) ) < 0.3, True)
        self.assertEqual(abs(diff_pore[0] - (1.2) ) < 0.3, True)

        #### Test Parallel ####
<<<<<<< HEAD
        # Do the MC alogirthm
        pa.MC().run(model,"output/diff_test_mc.h5", nmc_eq=8000, nmc=2000, is_print=False, is_parallel=True)
=======
        # Do the MC algorithm
        pa.MC().run(model,"output/diff_test_mc.obj", nmc_eq=8000, nmc=2000, is_print=False, is_parallel=True)
>>>>>>> c59dad8c

        # Plot diffusion coefficient over inverse lagtime
        plt.figure()
        diff = pa.diffusion.mc_fit("output/diff_test_mc.h5")
        plt.savefig("output/mc_fit.pdf", format="pdf", dpi=1000)

        # Plot pore diffusion coefficient over inverse lagtime
        plt.figure()
        diff_pore = pa.diffusion.mc_fit("output/diff_test_mc.h5", section="pore")
        plt.savefig("output/mc_fit_pore.pdf", format="pdf", dpi=1000)

        # Check if diffusion coefficient is in the range
        self.assertEqual(abs(diff[0]-(1.6) ) < 0.3, True)
        self.assertEqual(abs(diff_pore[0]-(1.2) ) < 0.3, True)

        # Test MC output
<<<<<<< HEAD
        # Set Step Model for diffusion and energy profile
        model = pa.StepModel("output/diff_mc_cyl_s.h5", 6, 10, is_print=True)

        # Set Cosine Model for diffusion and energy profile
        model = pa.CosineModel("output/diff_mc_cyl_s.h5", 6, 10, is_print=True)


        ## Set the MC class and options
        model._len_step = [10]

        # Do the MC alogirthm
        pa.MC().run(model,"output/diff_test_mc_spline.h5", nmc_eq=100, nmc=2000, is_print=True, is_parallel=False)

=======
        ## Set Step Model for diffusion and energy profile
        model = pa.StepModel("output/diff_mc_cyl_s.obj", 6, 10, is_print=True)

        ## Set Cosine Model for diffusion and energy profile
        model = pa.CosineModel("output/diff_mc_cyl_s.obj", 6, 10, is_print=True)

        ## Set the MC class and options
        model._len_step = [10]

        ## Do the MC alogirthm
        pa.MC().run(model,"output/diff_test_mc.obj", nmc_eq=100, nmc=2000, is_print=True, is_parallel=False)
>>>>>>> c59dad8c

    def test_diffusion_mc_box(self):
        # self.skipTest("Temporary")

        # Set Cosine Model for diffusion and energy profile
        model = pa.CosineModel("output/diff_mc_box.h5", 6, 10)

        # Set the MC class and options
        model._len_step = [10, 20, 30, 40, 50]

        # Do the MC alogirthm
<<<<<<< HEAD
        pa.MC().run(model,"output/diff_test_mc_box.h5", nmc_eq=3000, nmc=1000, is_print=False, is_parallel=False)
=======
        pa.MC().run(model,"output/diff_test_mc_box.obj", nmc_eq=10000, nmc=1000, is_print=False, is_parallel=False)
>>>>>>> c59dad8c

        # Plot diffusion coefficient over inverse lagtime
        plt.figure()
        diff = pa.diffusion.mc_fit("output/diff_test_mc_box.h5")
        plt.savefig("output/diffusion_fit_box.pdf", format="pdf", dpi=1000)

        # Check if diffusion coefficient is in the range
<<<<<<< HEAD
        self.assertEqual(abs(diff[0] - (10.5) ) < 0.7, True)
=======
        self.assertEqual(abs(diff[0]-(11) ) < 0.3, True)
>>>>>>> c59dad8c


    #####################
    # Transition Matrix #
    #####################
    def test_parallel_sample(self):
        #self.skipTest("Temporary")

        # Load Transition matrix for single
        data = pa.utils.load("output/diff_mc_cyl_s.h5")
        trans_s = data["data"]

        data = pa.utils.load("output/diff_mc_cyl_p.h5")
        trans_p = data["data"]

        data = pa.utils.load("data/check_output_sample.h5")
        trans_check = data["data"]


        # Test if transition matrix of single and parallel calculation is the same
        list = []
        list2 = []

        for i in [1,2,5,10,20,30,40]:
            list.append(np.array_equal(trans_s[i], trans_p[i]))
            list2.append(np.array_equal(trans_check[i], trans_p[i]))


    ###############
    # Free Energy #
    ###############
    def test_freeenergy_mc(self):
        # self.skipTest("Temporary")

        # Plot free energy profile over box length
        plt.figure()
        pa.freeenergy.mc_profile("data/check_output.h5")
        plt.savefig("output/energy_profile.pdf", format="pdf", dpi=1000)


    ##########
    # Tables #
    ##########
    def test_tables(self):
        # self.skipTest("Temporary")
<<<<<<< HEAD
=======

        # Check tables
        pa.tables.mc_model("data/check_output.obj", print_con=False)
        pa.tables.mc_model("data/box_output.obj", print_con=False)
        pa.tables.mc_inputs("data/check_output.obj", print_con=False)
        pa.tables.mc_statistics("data/check_output.obj", print_con=False)
        pa.tables.mc_lag_time("data/check_output.obj", print_con=False)
>>>>>>> c59dad8c

        # Check tables
        pa.tables.mc_model("data/check_output.h5", print_con=False)
        pa.tables.mc_model("data/box_output.h5", print_con=False)
        pa.tables.mc_inputs("data/check_output.h5", print_con=False)
        pa.tables.mc_statistics("data/check_output.h5", print_con=False)
        pa.tables.mc_lag_time("data/check_output.h5", print_con=False)
        pa.tables.mc_results("data/check_output.h5", print_con=False)

        pa.tables.mc_model("data/check_output.h5", print_con=True)
        pa.tables.mc_inputs("data/check_output.h5", print_con=True)
        pa.tables.mc_statistics("data/check_output.h5", print_con=True)
        pa.tables.mc_lag_time("data/check_output.h5", print_con=True)
        pa.tables.mc_results("data/check_output.h5", print_con=True)
        pa.tables.mc_results("data/box_output.h5", print_con=True)
        pa.tables.mc_results("data/check_output.h5", print_con=True, sections={"test":[0,5]})
        pa.tables.mc_results("data/box_output.h5", print_con=True, sections={"test":[0,5]})

    def test_diffusion_output(self):
        # self.skipTest("Temporary")

        # Check output which is not coveraged by the entire MC test
        # Check diffusion profile function
        pa.diffusion.mc_profile("data/check_output.h5", len_step=[10,20,40], infty_profile = False)
        pa.diffusion.mc_profile("data/check_output.h5", len_step=[10,20,40], section = "pore", infty_profile = True)
        pa.diffusion.mc_profile("data/check_output.h5", len_step=[10,20,40], section = "reservoir", infty_profile = True)
        pa.diffusion.mc_profile("data/check_output.h5", len_step=[10,20,40], section = "test", infty_profile = True)
        pa.diffusion.mc_profile("data/check_output.h5", len_step=[10,20,40], section = [0,1,2], infty_profile = True)
        pa.diffusion.mc_profile("data/check_output.h5", section = [1,10], infty_profile = True)

        # Check diffusion fitting function
        pa.diffusion.mc_fit("data/check_output.h5", section = "pore")
        pa.diffusion.mc_fit("data/check_output.h5", section = "reservoir")
        pa.diffusion.mc_fit("data/check_output.h5", section = "test")
        pa.diffusion.mc_fit("data/check_output.h5", section = [0,1,2])
        pa.diffusion.mc_fit("data/check_output.h5", section=[0,10])

        # Check transition matrix heatmap
        pa.diffusion.mc_trans_mat("data/check_output.h5",10)
        pa.diffusion.mc_trans_mat("data/check_output_sample.h5",10)

        # Check if box not pore system
        pa.diffusion.mc_fit("data/box_output.h5", section = "pore")
        pa.diffusion.mc_fit("data/box_output.h5", section = "reservoir")
        pa.diffusion.mc_profile("data/box_output.h5", section = "pore")
        pa.diffusion.mc_profile("data/box_output.h5", section = "reservoir")



if __name__ == '__main__':
    unittest.main(verbosity=2)<|MERGE_RESOLUTION|>--- conflicted
+++ resolved
@@ -355,11 +355,6 @@
 
         # Check if the initialized profiles are corret
         self.assertEqual(np.array_equal(np.round(model._diff_bin,3), np.array([-3.727] * model._bin_num)), True)
-<<<<<<< HEAD
-        #self.assertEqual(np.array_equal(np.round(model._diff_bin,3), np.array([-3.727] * model._bin_num)), True)
-
-=======
->>>>>>> c59dad8c
         self.assertEqual(np.array_equal(model._df_bin, np.array([0] * model._bin_num)), True)
 
         # Check step model
@@ -367,14 +362,8 @@
 
         # Check if the initialized profiles are corret
         self.assertEqual(np.array_equal(np.round(model._diff_bin,3), np.array([-3.727] * model._bin_num)), True)
-<<<<<<< HEAD
-        # self.assertEqual(np.array_equal(np.round(model._diff_bin,3), np.array([-3.727] * model._bin_num)), True)
         self.assertEqual(np.array_equal(model._df_bin, np.array([0] * model._bin_num)), True)
-    #
-=======
-        self.assertEqual(np.array_equal(model._df_bin, np.array([0] * model._bin_num)), True)
-
->>>>>>> c59dad8c
+
     def test_diffusion_mc_mc(self):
         # self.skipTest("Temporary")
 
@@ -386,7 +375,6 @@
         # Set the variable because this happen in the do_mc_cycles function -> not necessary to call to check the likelihood and Check if the initalize likelihood is correct
         pa.MC._len_step = 1
         self.assertEqual(round(pa.MC()._log_likelihood_z(model),2),-153141.72)
-<<<<<<< HEAD
         # Set the variable because this happen in the do_mc_cycles function -> not necessary to call to check the likelihood and Check if the initalize likelihood is correct
         pa.MC._len_step = 2
         self.assertEqual(round(pa.MC()._log_likelihood_z(model),2),-173915.99)
@@ -394,17 +382,6 @@
         pa.MC._len_step = 10
         self.assertEqual(round(pa.MC()._log_likelihood_z(model),2), -238590.92)
 
-=======
-
-        # Set the variable because this happen in the do_mc_cycles function -> not necessary to call to check the likelihood and Check if the initalize likelihood is correct
-        pa.MC._len_step = 2
-        self.assertEqual(round(pa.MC()._log_likelihood_z(model),2),-173915.99)
-
-        # Set the variable because this happen in the do_mc_cycles function -> not necessary to call to check the likelihood and Check if the initalize likelihood is correct
-        pa.MC._len_step = 10
-        self.assertEqual(round(pa.MC()._log_likelihood_z(model),2), -238590.92)
->>>>>>> c59dad8c
-
         # Set len_step for MC run test
         model._len_step = [10,20,40]
 
@@ -426,13 +403,9 @@
         self.assertEqual(abs(diff_pore[0] - (1.2) ) < 0.3, True)
 
         #### Test Parallel ####
-<<<<<<< HEAD
         # Do the MC alogirthm
         pa.MC().run(model,"output/diff_test_mc.h5", nmc_eq=8000, nmc=2000, is_print=False, is_parallel=True)
-=======
-        # Do the MC algorithm
-        pa.MC().run(model,"output/diff_test_mc.obj", nmc_eq=8000, nmc=2000, is_print=False, is_parallel=True)
->>>>>>> c59dad8c
+
 
         # Plot diffusion coefficient over inverse lagtime
         plt.figure()
@@ -449,7 +422,6 @@
         self.assertEqual(abs(diff_pore[0]-(1.2) ) < 0.3, True)
 
         # Test MC output
-<<<<<<< HEAD
         # Set Step Model for diffusion and energy profile
         model = pa.StepModel("output/diff_mc_cyl_s.h5", 6, 10, is_print=True)
 
@@ -463,19 +435,6 @@
         # Do the MC alogirthm
         pa.MC().run(model,"output/diff_test_mc_spline.h5", nmc_eq=100, nmc=2000, is_print=True, is_parallel=False)
 
-=======
-        ## Set Step Model for diffusion and energy profile
-        model = pa.StepModel("output/diff_mc_cyl_s.obj", 6, 10, is_print=True)
-
-        ## Set Cosine Model for diffusion and energy profile
-        model = pa.CosineModel("output/diff_mc_cyl_s.obj", 6, 10, is_print=True)
-
-        ## Set the MC class and options
-        model._len_step = [10]
-
-        ## Do the MC alogirthm
-        pa.MC().run(model,"output/diff_test_mc.obj", nmc_eq=100, nmc=2000, is_print=True, is_parallel=False)
->>>>>>> c59dad8c
 
     def test_diffusion_mc_box(self):
         # self.skipTest("Temporary")
@@ -487,11 +446,8 @@
         model._len_step = [10, 20, 30, 40, 50]
 
         # Do the MC alogirthm
-<<<<<<< HEAD
         pa.MC().run(model,"output/diff_test_mc_box.h5", nmc_eq=3000, nmc=1000, is_print=False, is_parallel=False)
-=======
-        pa.MC().run(model,"output/diff_test_mc_box.obj", nmc_eq=10000, nmc=1000, is_print=False, is_parallel=False)
->>>>>>> c59dad8c
+
 
         # Plot diffusion coefficient over inverse lagtime
         plt.figure()
@@ -499,11 +455,8 @@
         plt.savefig("output/diffusion_fit_box.pdf", format="pdf", dpi=1000)
 
         # Check if diffusion coefficient is in the range
-<<<<<<< HEAD
         self.assertEqual(abs(diff[0] - (10.5) ) < 0.7, True)
-=======
-        self.assertEqual(abs(diff[0]-(11) ) < 0.3, True)
->>>>>>> c59dad8c
+
 
 
     #####################
@@ -549,17 +502,6 @@
     ##########
     def test_tables(self):
         # self.skipTest("Temporary")
-<<<<<<< HEAD
-=======
-
-        # Check tables
-        pa.tables.mc_model("data/check_output.obj", print_con=False)
-        pa.tables.mc_model("data/box_output.obj", print_con=False)
-        pa.tables.mc_inputs("data/check_output.obj", print_con=False)
-        pa.tables.mc_statistics("data/check_output.obj", print_con=False)
-        pa.tables.mc_lag_time("data/check_output.obj", print_con=False)
->>>>>>> c59dad8c
-
         # Check tables
         pa.tables.mc_model("data/check_output.h5", print_con=False)
         pa.tables.mc_model("data/box_output.h5", print_con=False)
