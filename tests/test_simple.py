import os
import sys

import copy
import shutil
import unittest

import numpy as np
import pandas as pd
import seaborn as sns
import matplotlib.pyplot as plt

import porems as pms
import poreana as pa


class UserModelCase(unittest.TestCase):
    #################
    # Remove Output #
    #################
    @classmethod
    def setUpClass(self):
        if os.path.isdir("tests"):
            os.chdir("tests")

        folder = 'output'
        pa.utils.mkdirp(folder)
        pa.utils.mkdirp(folder+"/temp")
        open(folder+"/temp.txt", 'a').close()

        for filename in os.listdir(folder):
            file_path = os.path.join(folder, filename)
            if os.path.isfile(file_path) or os.path.islink(file_path):
                os.unlink(file_path)
            elif os.path.isdir(file_path):
                shutil.rmtree(file_path)

        # Load molecule
        mol_B = pms.Molecule(inp="data/benzene.gro")
        mol_W = pms.Molecule(inp="data/spc216.gro")
        mol_H = pms.Molecule(inp="data/heptane.gro")

        # Sample
        ## Single core
        sample = pa.Sample("data/pore_system_cylinder.obj", "data/traj_cylinder.xtc", mol_B)
        sample.init_density("output/dens_cyl_s.h5")
        sample.init_gyration("output/gyr_cyl_s.h5")
        sample.init_diffusion_bin("output/diff_cyl_s.h5")
        sample.sample(is_parallel=False)

        sample = pa.Sample("data/pore_system_cylinder.obj", "data/traj_cylinder.xtc", mol_B)
        sample.init_density("output/dens_cyl_no_remove.obj", remove_pore_from_res=False)
        sample.sample(is_parallel=False)

        sample = pa.Sample("data/pore_system_slit.obj", "data/traj_slit.xtc", mol_W)
        sample.init_density("output/dens_slit.h5")
        sample.sample(is_parallel=False, is_pbc=False)

        sample = pa.Sample([6.00035, 6.00035, 19.09191], "data/traj_box.xtc", mol_H)
        sample.init_density("output/dens_box.h5")
        sample.init_gyration("output/gyr_box.h5")
        sample.sample(shift=[0, 0, 3.3], is_parallel=False)

        sample = pa.Sample("data/pore_system_cylinder.obj", "data/traj_cylinder.xtc", mol_B)
        sample.init_diffusion_mc("output/diff_mc_cyl_s.h5", len_step=[1,2,5,10,20,30,40,50])
        sample.sample(is_parallel=False)

        sample = pa.Sample("data/pore_system_cylinder.obj", "data/traj_cylinder.xtc", mol_B)
        sample.init_diffusion_mc("output/diff_mc_cyl_s.obj", len_step=[1,2,5,10,20,30,40,50])
        sample.sample(is_parallel=False)

        sample = pa.Sample([6.00035, 6.00035, 19.09191], "data/traj_box.xtc", mol_H)
        sample.init_diffusion_mc("output/diff_mc_box.h5", len_step=[1,2,5,10,20,30,40,50])
        sample.sample(shift=[0, 0, 3.3], is_parallel=False, is_pbc=True)

        ## Parallel
        sample = pa.Sample("data/pore_system_cylinder.obj", "data/traj_cylinder.xtc", mol_B)
        sample.init_density("output/dens_cyl_p.h5")
        sample.init_gyration("output/gyr_cyl_p.h5")
        sample.init_diffusion_bin("output/diff_cyl_p.h5")
        sample.sample(is_parallel=True, is_pbc=False)

        sample = pa.Sample("data/pore_system_cylinder.obj", "data/traj_cylinder.xtc", mol_B)
<<<<<<< HEAD
        sample.init_diffusion_mc("output/diff_mc_cyl_p.h5", len_step=[1,2,5,10,20,30,40,50])
        sample.sample(is_parallel=True, is_pbc=True, np=6)
=======
        sample.init_diffusion_mc("output/diff_mc_cyl_p.obj", len_step=[1,2,5,10,20,30,40,50])
        sample.sample(is_parallel=True, is_pbc=True, np=6)

>>>>>>> 3be10b76

    #########
    # Utils #
    #########
    def test_utils(self):
        file_link = "output/test/test.obj"

        pa.utils.mkdirp("output/test")

        self.assertEqual(pa.utils.column([[1, 1, 1], [2, 2, 2]]), [[1, 2], [1, 2], [1, 2]])

        pa.utils.save([1, 1, 1], file_link)
        print(pa.utils.load(file_link))
        self.assertEqual(pa.utils.load(file_link), [1, 1, 1])

        self.assertEqual(round(pa.utils.mumol_m2_to_mols(3, 100), 4), 180.66)
        self.assertEqual(round(pa.utils.mols_to_mumol_m2(180, 100), 4), 2.989)
        self.assertEqual(round(pa.utils.mmol_g_to_mumol_m2(0.072, 512), 2), 0.14)
        self.assertEqual(round(pa.utils.mmol_l_to_mols(30, 1000), 4), 18.066)
        self.assertEqual(round(pa.utils.mols_to_mmol_l(18, 1000), 4), 29.8904)

        print()
        pa.utils.toc(pa.utils.tic(), message="Test", is_print=True)
        self.assertEqual(round(pa.utils.toc(pa.utils.tic(), is_print=True)), 0)

    ############
    # Geometry #
    ############
    def test_geometry(self):
        vec_a = [1, 1, 2]
        vec_b = [0, 3, 2]

        print()

        self.assertEqual(round(pa.geom.dot_product(vec_a, vec_b), 4), 7)
        self.assertEqual(round(pa.geom.length(vec_a), 4), 2.4495)
        self.assertEqual([round(x, 4) for x in pa.geom.vector(vec_a, vec_b)], [-1, 2, 0])
        self.assertIsNone(pa.geom.vector([0, 1], [0, 0, 0]))
        self.assertEqual([round(x, 4) for x in pa.geom.unit(vec_a)], [0.4082, 0.4082, 0.8165])
        self.assertEqual([round(x, 4) for x in pa.geom.cross_product(vec_a, vec_b)], [-4, -2, 3])
        self.assertEqual(round(pa.geom.angle(vec_a, vec_b), 4), 37.5714)

<<<<<<< HEAD
=======
    ##########
    # Sample #
>>>>>>> 3be10b76
    ##########
    # # Sample #
    # ##########
    def test_sample(self):
        # self.skipTest("Temporary")

        print()

        # Define molecules
        mol = pms.Molecule("benzene", "BEN", inp="data/benzene.gro")
        mol2 = pms.Molecule("benzene", "BEN", inp="data/benzene.gro")
        mol2.add("H", [0, 0, 0])

        # Sanity checks
        pa.Sample("data/pore_system_cylinder.obj", "data/traj_cylinder.xtc", mol2)
        pa.Sample("data/pore_system_cylinder.obj", "data/traj_cylinder.xtc", mol, atoms=["C1"], masses=[1, 1])
        pa.Sample("data/pore_system_cylinder.obj", "data/traj_cylinder.xtc", mol).sample(shift=[1])

        # Diffusion
        sample = pa.Sample("data/pore_system_cylinder.obj", "data/traj_cylinder.xtc", mol, atoms=["C1"])
        sample.init_diffusion_bin("output/diff_np_s.h5", len_obs=3e-12)

        sample = pa.Sample([0, 0, 1], "data/traj_cylinder.xtc", mol, atoms=["C1"])
        sample.init_diffusion_bin("output/diff_box_test.h5", len_obs=3e-12)


        # Test the error output if bin and MC diffusion calculation is initialized
        # Test bin -> MC
        sample = pa.Sample("data/pore_system_cylinder.obj", "data/traj_cylinder.xtc", mol)
        sample.init_diffusion_bin("output/test.h5")
        sample.init_diffusion_mc("output/test.h5")



        # Test MC -> Bin
        sample = pa.Sample("data/pore_system_cylinder.obj", "data/traj_cylinder.xtc", mol)
        sample.init_diffusion_mc("output/test.h5")
        sample.init_diffusion_bin("output/test.h5")

        # Test direction wrong input
        sample = pa.Sample("data/pore_system_cylinder.obj", "data/traj_cylinder.xtc", mol)
        sample.init_diffusion_mc("output/test.h5", direction = 4)

        # Test direction wrong input
        sample = pa.Sample("data/pore_system_cylinder.obj", "data/traj_cylinder.xtc", mol)
        sample.init_diffusion_mc("output/test.obj", direction = 4)


    ##############
    # Adsorption #
    ##############
    def test_adsorption(self):
        # self.skipTest("Temporary")

        # Calculate adsorption
        ads_s = pa.adsorption.calculate("output/dens_cyl_s.h5")
        ads_p = pa.adsorption.calculate("output/dens_cyl_p.h5")

        self.assertEqual(round(ads_s["conc"]["mumol_m2"], 2), 0.16)
        self.assertEqual(round(ads_s["num"]["in"], 2), 11.16)
        self.assertEqual(round(ads_p["conc"]["mumol_m2"], 2), 0.16)
        self.assertEqual(round(ads_p["num"]["in"], 2), 11.16)


    ###########
    # Density #
    ###########
    def test_density(self):
        # self.skipTest("Temporary")

        # Calculate density
        dens_s = pa.density.bins("output/dens_cyl_s.h5", target_dens=16)
        dens_p = pa.density.bins("output/dens_cyl_p.h5", target_dens=16)

        dens_no_remove = pa.density.bins("output/dens_cyl_no_remove.obj")

        dens_slit = pa.density.bins("output/dens_slit.h5", target_dens=997)
        dens_box = pa.density.bins("output/dens_box.h5")

        # Plot density
        plt.figure()
        pa.density.bins_plot(dens_s, target_dens=0.146)
        pa.density.bins_plot(dens_s, target_dens=0.146, is_mean=True)
        plt.savefig("output/density.pdf", format="pdf", dpi=1000)
        # plt.show()

        plt.figure()
        pa.density.bins_plot(dens_no_remove)
        plt.savefig("output/density_no_remove.pdf", format="pdf", dpi=1000)
        # plt.show()

        plt.figure()
        pa.density.bins_plot(dens_slit, is_mean=True)
        plt.savefig("output/density_slit.pdf", format="pdf", dpi=1000)
        # plt.show()

        plt.figure()
        pa.density.bins_plot(dens_s, intent="in")
        pa.density.bins_plot(dens_p, intent="in")
        plt.legend(["Single core", "Parallel"])
        plt.savefig("output/density_in.pdf", format="pdf", dpi=1000)
        # plt.show()

        plt.figure()
        pa.density.bins_plot(dens_s, intent="ex")
        pa.density.bins_plot(dens_p, intent="ex")
        plt.legend(["Single core", "Parallel"])
        plt.savefig("output/density_ex.pdf", format="pdf", dpi=1000)
        # plt.show()

        plt.figure()
        pa.density.bins_plot(dens_box, intent="ex")
        plt.savefig("output/density_box.pdf", format="pdf", dpi=1000)
        # plt.show()

        # Run tests
        self.assertEqual(round(dens_s["dens"]["in"], 3), 13.089)
        self.assertEqual(round(dens_s["dens"]["ex"], 3), 16.437)
        self.assertEqual(round(dens_p["dens"]["in"], 3), 13.089)
        self.assertEqual(round(dens_p["dens"]["ex"], 3), 16.437)

        print()
        pa.density.bins_plot(dens_s, intent="DOTA")


    ############
    # Gyration #
    ############
    def test_gyration(self):
        # self.skipTest("Temporary")

        # Plot gyration radius
        plt.figure()
        mean_s = pa.gyration.bins_plot("output/gyr_cyl_s.h5", "output/dens_cyl_s.h5", is_mean=True)
        plt.savefig("output/gyration_s.pdf", format="pdf", dpi=1000)
        plt.figure()
        mean_p = pa.gyration.bins_plot("output/gyr_cyl_p.h5", "output/dens_cyl_p.h5")
        plt.savefig("output/gyration_p.pdf", format="pdf", dpi=1000)

        plt.figure()
        pa.gyration.bins_plot("output/gyr_cyl_s.h5", "output/dens_cyl_s.h5", intent="in")
        pa.gyration.bins_plot("output/gyr_cyl_p.h5", "output/dens_cyl_p.h5", intent="in")
        plt.legend(["Single core", "Parallel"])
        plt.savefig("output/gyration_in.pdf", format="pdf", dpi=1000)

        plt.figure()
        pa.gyration.bins_plot("output/gyr_cyl_s.h5", "output/dens_cyl_s.h5", intent="ex")
        pa.gyration.bins_plot("output/gyr_cyl_p.h5", "output/dens_cyl_p.h5", intent="ex")
        plt.legend(["Single core", "Parallel"])
        plt.savefig("output/gyration_ex.pdf", format="pdf", dpi=1000)

        plt.figure()
        pa.gyration.bins_plot("output/gyr_cyl_s.h5", "output/dens_cyl_s.h5", intent="in", is_norm=True)
        pa.gyration.bins_plot("output/gyr_cyl_s.h5", "output/dens_cyl_s.h5", intent="ex", is_norm=True)
        plt.legend(["Interior", "Exterior"])
        plt.savefig("output/gyration_norm.pdf", format="pdf", dpi=1000)

        plt.figure()
        pa.gyration.bins_plot("output/gyr_box.h5", "output/dens_box.h5", intent="ex")
        plt.savefig("output/gyration_box.pdf", format="pdf", dpi=1000)

        print()
        pa.gyration.bins_plot("output/gyr_cyl_s.h5", "output/dens_cyl_s.h5", intent="DOTA")

        self.assertEqual(round(mean_s["in"], 2), 0.13)
        self.assertEqual(round(mean_s["ex"], 2), 0.15)
        self.assertEqual(round(mean_p["in"], 2), 0.13)
        self.assertEqual(round(mean_p["ex"], 2), 0.15)


    #################
    # Bin Diffusion #
    #################
    def test_diffusion_bin(self):
        # self.skipTest("Temporary")

        # Bin diffusion
        plt.figure()
        pa.diffusion.bins_plot(pa.diffusion.bins("output/diff_cyl_s.h5"))
        pa.diffusion.bins_plot(pa.diffusion.bins("output/diff_cyl_s.h5", is_norm=True))
        plt.savefig("output/diffusion_bins.pdf", format="pdf", dpi=1000)
        # plt.show()

        # CUI diffusion
        plt.figure()
        pa.diffusion.cui("output/diff_cyl_s.h5", is_fit=True)
        plt.savefig("output/diffusion_cui.pdf", format="pdf", dpi=1000)
        # plt.show()

        # Mean diffusion based on bins
        plt.figure()
        mean_s = pa.diffusion.mean(pa.diffusion.bins("output/diff_cyl_s.h5"), pa.density.bins("output/dens_cyl_s.h5"), is_check=True)
        plt.savefig("output/diff_mean_check.pdf", format="pdf", dpi=1000)
        mean_p = pa.diffusion.mean(pa.diffusion.bins("output/diff_cyl_p.h5"), pa.density.bins("output/dens_cyl_p.h5"))

        self.assertEqual(round(mean_s, 2), 1.11)
        self.assertEqual(round(mean_p, 2), 1.11)


    ################
    # MC Diffusion #
    ################
    def test_diffusion_mc_model(self):
        #self.skipTest("Temporary")

        # Check cosine model
        model = pa.CosineModel("output/diff_mc_cyl_s.h5", 6, 10)

        # Check if the initialized profiles are corret
<<<<<<< HEAD
        self.assertEqual(np.array_equal(np.round(model._diff_bin,3), np.array([-3.696] * model._bin_num)), True)
=======
        self.assertEqual(np.array_equal(np.round(model._diff_bin,3), np.array([-3.727] * model._bin_num)), True)
>>>>>>> 3be10b76
        self.assertEqual(np.array_equal(model._df_bin, np.array([0] * model._bin_num)), True)

        # Check step model
        model = pa.StepModel("output/diff_mc_cyl_s.h5", 6, 10)

        # Check if the initialized profiles are corret
<<<<<<< HEAD
        self.assertEqual(np.array_equal(np.round(model._diff_bin,3), np.array([-3.696] * model._bin_num)), True)
=======
        self.assertEqual(np.array_equal(np.round(model._diff_bin,3), np.array([-3.727] * model._bin_num)), True)
>>>>>>> 3be10b76
        self.assertEqual(np.array_equal(model._df_bin, np.array([0] * model._bin_num)), True)

    def test_diffusion_mc_mc(self):
        # self.skipTest("Temporary")


        # Set Cosine Model for diffusion and energy profile
        model = pa.CosineModel("output/diff_mc_cyl_s.h5", 6, 10)

        # Set the variable because this happen in the do_mc_cycles function -> not necessary to call to check the likelihood and Check if the initalize likelihood is correct
        pa.MC._len_step = 1
<<<<<<< HEAD
        self.assertEqual(round(pa.MC()._log_likelihood_z(model),2),-149002.38)

        # Set the variable because this happen in the do_mc_cycles function -> not necessary to call to check the likelihood and Check if the initalize likelihood is correct
        pa.MC._len_step = 2
        self.assertEqual(round(pa.MC()._log_likelihood_z(model),2),-168732.83)

        # Set the variable because this happen in the do_mc_cycles function -> not necessary to call to check the likelihood and Check if the initalize likelihood is correct
        pa.MC._len_step = 10
        self.assertEqual(round(pa.MC()._log_likelihood_z(model),2), -233148.79)

=======
        self.assertEqual(round(pa.MC()._log_likelihood_z(model),2),-153141.72)

        # Set the variable because this happen in the do_mc_cycles function -> not necessary to call to check the likelihood and Check if the initalize likelihood is correct
        pa.MC._len_step = 2
        self.assertEqual(round(pa.MC()._log_likelihood_z(model),2),-173915.99)

        # Set the variable because this happen in the do_mc_cycles function -> not necessary to call to check the likelihood and Check if the initalize likelihood is correct
        pa.MC._len_step = 10
        self.assertEqual(round(pa.MC()._log_likelihood_z(model),2), -238590.92)
>>>>>>> 3be10b76

        # Set len_step for MC run test
        model._len_step = [10,20,40]

        #### Test Single ####
        # Do the MC alogirthm
<<<<<<< HEAD
        pa.MC().run(model,"output/diff_test_mc.h5", nmc_eq=1000, nmc=2000, is_print=False, is_parallel=False)

        # Plot diffusion coefficient over inverse lagtime
        diff = pa.diffusion.mc_fit("output/diff_test_mc.h5")
=======
        pa.MC().run(model,"output/diff_test_mc.obj", nmc_eq=8000, nmc=2000, is_print=False, is_parallel=False)

        # Plot diffusion coefficient over inverse lagtime
        plt.figure()
        diff = pa.diffusion.mc_fit("output/diff_test_mc.obj")
>>>>>>> 3be10b76
        plt.savefig("output/mc_fit.pdf", format="pdf", dpi=1000)

        # Plot pore diffusion coefficient over inverse lagtime
        plt.figure()
<<<<<<< HEAD
        diff_pore = pa.diffusion.mc_fit("output/diff_test_mc.h5", section="pore")
=======
        diff_pore = pa.diffusion.mc_fit("output/diff_test_mc.obj", section="pore")
>>>>>>> 3be10b76
        plt.savefig("output/mc_fit_pore.pdf", format="pdf", dpi=1000)

        # Check if diffusion coefficient is in the range
        self.assertEqual(abs(diff[0] - (1.6) ) < 0.3, True)
        self.assertEqual(abs(diff_pore[0] - (1.2) ) < 0.3, True)

        #### Test Parallel ####
<<<<<<< HEAD
        # Do the MC alogirthm
        pa.MC().run(model,"output/diff_test_mc.h5", nmc_eq=8000, nmc=2000, is_print=False, is_parallel=True)

        # Plot diffusion coefficient over inverse lagtime
        plt.figure()
        diff = pa.diffusion.mc_fit("output/diff_test_mc.h5")
=======
        # Do the MC algorithm
        pa.MC().run(model,"output/diff_test_mc.obj", nmc_eq=8000, nmc=2000, is_print=False, is_parallel=True)

        # Plot diffusion coefficient over inverse lagtime
        plt.figure()
        diff = pa.diffusion.mc_fit("output/diff_test_mc.obj")
>>>>>>> 3be10b76
        plt.savefig("output/mc_fit.pdf", format="pdf", dpi=1000)

        # Plot pore diffusion coefficient over inverse lagtime
        plt.figure()
<<<<<<< HEAD
        diff_pore = pa.diffusion.mc_fit("output/diff_test_mc.h5", section="pore")
        plt.savefig("output/mc_fit_pore.pdf", format="pdf", dpi=1000)

        # Check if diffusion coefficient is in the range
        self.assertEqual(abs(diff[0] - (1.6) ) < 0.3, True)
        self.assertEqual(abs(diff_pore[0] - (1.2) ) < 0.3, True)

        # Test MC output
        # Set Step Model for diffusion and energy profile
        model = pa.StepModel("output/diff_mc_cyl_s.h5", 6, 10, is_print=True)

        # Set Cosine Model for diffusion and energy profile
        model = pa.CosineModel("output/diff_mc_cyl_s.h5", 6, 10, is_print=True)
=======
        diff_pore = pa.diffusion.mc_fit("output/diff_test_mc.obj", section="pore")
        plt.savefig("output/mc_fit_pore.pdf", format="pdf", dpi=1000)

        # Check if diffusion coefficient is in the range
        self.assertEqual(abs(diff[0]-(1.6) ) < 0.3, True)
        self.assertEqual(abs(diff_pore[0]-(1.2) ) < 0.3, True)

        # Test MC output
        ## Set Step Model for diffusion and energy profile
        model = pa.StepModel("output/diff_mc_cyl_s.obj", 6, 10, is_print=True)

        ## Set Cosine Model for diffusion and energy profile
        model = pa.CosineModel("output/diff_mc_cyl_s.obj", 6, 10, is_print=True)
>>>>>>> 3be10b76

        ## Set the MC class and options
        model._len_step = [10]

<<<<<<< HEAD
        # Do the MC alogirthm
        pa.MC().run(model,"output/diff_test_mc_spline.h5", nmc_eq=100, nmc=2000, is_print=True, is_parallel=False)

=======
        ## Do the MC alogirthm
        pa.MC().run(model,"output/diff_test_mc.obj", nmc_eq=100, nmc=2000, is_print=True, is_parallel=False)
>>>>>>> 3be10b76

    def test_diffusion_mc_box(self):
        # self.skipTest("Temporary")

        # Set Cosine Model for diffusion and energy profile
        model = pa.CosineModel("output/diff_mc_box.h5", 6, 10)

        # Set the MC class and options
        model._len_step = [10, 20, 30, 40, 50]

        # Do the MC alogirthm
<<<<<<< HEAD
        pa.MC().run(model,"output/diff_test_mc_box.h5", nmc_eq=10000, nmc=2000, is_print=False, is_parallel=False)

        # Plot diffusion coefficient over inverse lagtime
        plt.figure()
        diff = pa.diffusion.mc_fit("output/diff_test_mc_box.h5")
        plt.savefig("output/diffusion_fit_box.pdf", format="pdf", dpi=1000)

        # Check if diffusion coefficient is in the range
        self.assertEqual(abs(diff[0] - (11) ) < 0.4, True)


    ####################################
    # Check Transition matrix sampling #
    ####################################
=======
        pa.MC().run(model,"output/diff_test_mc_box.obj", nmc_eq=10000, nmc=1000, is_print=False, is_parallel=False)

        # Plot diffusion coefficient over inverse lagtime
        plt.figure()
        diff = pa.diffusion.mc_fit("output/diff_test_mc_box.obj")
        plt.savefig("output/diffusion_fit_box.pdf", format="pdf", dpi=1000)

        # Check if diffusion coefficient is in the range
        self.assertEqual(abs(diff[0]-(11) ) < 0.3, True)


    #####################
    # Transition Matrix #
    #####################
>>>>>>> 3be10b76
    def test_parallel_sample(self):
        #self.skipTest("Temporary")

        # Load Transition matrix for single
<<<<<<< HEAD
        data = pa.utils.load("output/diff_mc_cyl_s.h5")
        trans_s = data["data"]

        data = pa.utils.load("output/diff_mc_cyl_p.h5")
        trans_p = data["data"]

        data = pa.utils.load("data/check_output_sample.h5")
        trans_check = data["data"]
=======
        data = pa.utils.load("output/diff_mc_cyl_s.obj")
        trans_s = data["data"]

        # Load Transition matrix for parallel
        data_2 = pa.utils.load("output/diff_mc_cyl_p.obj")
        trans_p = data_2["data"]

        data_3 = pa.utils.load("data/trans_check.obj")
        trans_check = data_3["data"]

>>>>>>> 3be10b76

        # Test if transition matrix of single and parallel calculation is the same
        list = []
        list2 = []

        for i in [1,2,5,10,20,30,40]:
            list.append(np.array_equal(trans_s[i], trans_p[i]))
            list2.append(np.array_equal(trans_check[i], trans_p[i]))


    ###############
    # Free Energy #
    ###############
    def test_freeenergy_mc(self):
        # self.skipTest("Temporary")

        # Plot free energy profile over box length
        plt.figure()
<<<<<<< HEAD
        pa.freeenergy.mc_profile("data/check_output.h5")
=======
        pa.freeenergy.mc_profile("data/check_output.obj")
>>>>>>> 3be10b76
        plt.savefig("output/energy_profile.pdf", format="pdf", dpi=1000)


    ##########
    # Tables #
    ##########
    def test_tables(self):
        # self.skipTest("Temporary")

        # Check tables
        pa.tables.mc_model("data/check_output.h5", print_con=False)
        pa.tables.mc_model("data/box_output.h5", print_con=False)
        pa.tables.mc_inputs("data/check_output.h5", print_con=False)
        pa.tables.mc_statistics("data/check_output.h5", print_con=False)
        pa.tables.mc_lag_time("data/check_output.h5", print_con=False)
        pa.tables.mc_results("data/check_output.h5", print_con=False)

        pa.tables.mc_model("data/check_output.h5", print_con=True)
        pa.tables.mc_inputs("data/check_output.h5", print_con=True)
        pa.tables.mc_statistics("data/check_output.h5", print_con=True)
        pa.tables.mc_lag_time("data/check_output.h5", print_con=True)
        pa.tables.mc_results("data/check_output.h5", print_con=True)

    def test_diffusion_output(self):
        # self.skipTest("Temporary")

        # Check output which is not coveraged by the entire MC test
        # Check diffusion profile function
<<<<<<< HEAD
        pa.diffusion.mc_profile("data/check_output.h5", len_step=[10,20,30,40], infty_profile = False)
        pa.diffusion.mc_profile("data/check_output.h5", len_step=[10,20,30,40], section = "pore", infty_profile = True)
        pa.diffusion.mc_profile("data/check_output.h5", len_step=[10,20,30,40], section = "reservoir", infty_profile = True)
        pa.diffusion.mc_profile("data/check_output.h5", len_step=[10,20,30,40], section = "test", infty_profile = True)
        pa.diffusion.mc_profile("data/check_output.h5", len_step=[10,20,30,40], section = [0,1,2], infty_profile = True)
        pa.diffusion.mc_profile("data/check_output.h5", section = [1,10], infty_profile = True)

        # Check diffusion fitting function
        pa.diffusion.mc_fit("data/check_output.h5", section = "pore")
        pa.diffusion.mc_fit("data/check_output.h5", section = "reservoir")
        pa.diffusion.mc_fit("data/check_output.h5", section = "test")
        pa.diffusion.mc_fit("data/check_output.h5", section = [0,1,2])
        pa.diffusion.mc_fit("data/check_output.h5", section=[0,10])
=======
        pa.diffusion.mc_profile("data/check_output.obj", len_step=[10,20,30,40], infty_profile = False)
        pa.diffusion.mc_profile("data/check_output.obj", len_step=[10,20,30,40], section = "pore", infty_profile = True)
        pa.diffusion.mc_profile("data/check_output.obj", len_step=[10,20,30,40], section = "reservoir", infty_profile = True)
        pa.diffusion.mc_profile("data/check_output.obj", len_step=[10,20,30,40], section = "test", infty_profile = True)
        pa.diffusion.mc_profile("data/check_output.obj", len_step=[10,20,30,40], section = [0,1,2], infty_profile = True)
        pa.diffusion.mc_profile("data/check_output.obj", section = [1,10], infty_profile = True)

        # Check diffusion fitting function
        pa.diffusion.mc_fit("data/check_output.obj", section = "pore")
        pa.diffusion.mc_fit("data/check_output.obj", section = "reservoir")
        pa.diffusion.mc_fit("data/check_output.obj", section = "test")
        pa.diffusion.mc_fit("data/check_output.obj", section = [0,1,2])
        pa.diffusion.mc_fit("data/check_output.obj", section=[0,10])


>>>>>>> 3be10b76

        # Check transition matrix heatmap
        pa.diffusion.mc_trans_mat("data/check_output.h5",10)
        pa.diffusion.mc_trans_mat("data/check_output_sample.h5",10)

        # Check if box not pore system
<<<<<<< HEAD
        pa.diffusion.mc_fit("data/box_output.h5", section = "pore")
        pa.diffusion.mc_fit("data/box_output.h5", section = "reservoir")
        pa.diffusion.mc_profile("data/box_output.h5", section = "pore")
        pa.diffusion.mc_profile("data/box_output.h5", section = "reservoir")


=======
        pa.diffusion.mc_fit("data/box_output.obj", section = "pore")
        pa.diffusion.mc_fit("data/box_output.obj", section = "reservoir")
        pa.diffusion.mc_profile("data/box_output.obj", section = "pore")
        pa.diffusion.mc_profile("data/box_output.obj", section = "reservoir")
>>>>>>> 3be10b76

if __name__ == '__main__':
    unittest.main(verbosity=2)<|MERGE_RESOLUTION|>--- conflicted
+++ resolved
@@ -81,14 +81,9 @@
         sample.sample(is_parallel=True, is_pbc=False)
 
         sample = pa.Sample("data/pore_system_cylinder.obj", "data/traj_cylinder.xtc", mol_B)
-<<<<<<< HEAD
         sample.init_diffusion_mc("output/diff_mc_cyl_p.h5", len_step=[1,2,5,10,20,30,40,50])
         sample.sample(is_parallel=True, is_pbc=True, np=6)
-=======
-        sample.init_diffusion_mc("output/diff_mc_cyl_p.obj", len_step=[1,2,5,10,20,30,40,50])
-        sample.sample(is_parallel=True, is_pbc=True, np=6)
-
->>>>>>> 3be10b76
+
 
     #########
     # Utils #
@@ -131,11 +126,6 @@
         self.assertEqual([round(x, 4) for x in pa.geom.cross_product(vec_a, vec_b)], [-4, -2, 3])
         self.assertEqual(round(pa.geom.angle(vec_a, vec_b), 4), 37.5714)
 
-<<<<<<< HEAD
-=======
-    ##########
-    # Sample #
->>>>>>> 3be10b76
     ##########
     # # Sample #
     # ##########
@@ -345,22 +335,17 @@
         model = pa.CosineModel("output/diff_mc_cyl_s.h5", 6, 10)
 
         # Check if the initialized profiles are corret
-<<<<<<< HEAD
-        self.assertEqual(np.array_equal(np.round(model._diff_bin,3), np.array([-3.696] * model._bin_num)), True)
-=======
         self.assertEqual(np.array_equal(np.round(model._diff_bin,3), np.array([-3.727] * model._bin_num)), True)
->>>>>>> 3be10b76
+        #self.assertEqual(np.array_equal(np.round(model._diff_bin,3), np.array([-3.727] * model._bin_num)), True)
+
         self.assertEqual(np.array_equal(model._df_bin, np.array([0] * model._bin_num)), True)
 
         # Check step model
         model = pa.StepModel("output/diff_mc_cyl_s.h5", 6, 10)
 
         # Check if the initialized profiles are corret
-<<<<<<< HEAD
-        self.assertEqual(np.array_equal(np.round(model._diff_bin,3), np.array([-3.696] * model._bin_num)), True)
-=======
         self.assertEqual(np.array_equal(np.round(model._diff_bin,3), np.array([-3.727] * model._bin_num)), True)
->>>>>>> 3be10b76
+        # self.assertEqual(np.array_equal(np.round(model._diff_bin,3), np.array([-3.727] * model._bin_num)), True)
         self.assertEqual(np.array_equal(model._df_bin, np.array([0] * model._bin_num)), True)
 
     def test_diffusion_mc_mc(self):
@@ -372,55 +357,29 @@
 
         # Set the variable because this happen in the do_mc_cycles function -> not necessary to call to check the likelihood and Check if the initalize likelihood is correct
         pa.MC._len_step = 1
-<<<<<<< HEAD
-        self.assertEqual(round(pa.MC()._log_likelihood_z(model),2),-149002.38)
-
-        # Set the variable because this happen in the do_mc_cycles function -> not necessary to call to check the likelihood and Check if the initalize likelihood is correct
-        pa.MC._len_step = 2
-        self.assertEqual(round(pa.MC()._log_likelihood_z(model),2),-168732.83)
-
-        # Set the variable because this happen in the do_mc_cycles function -> not necessary to call to check the likelihood and Check if the initalize likelihood is correct
-        pa.MC._len_step = 10
-        self.assertEqual(round(pa.MC()._log_likelihood_z(model),2), -233148.79)
-
-=======
         self.assertEqual(round(pa.MC()._log_likelihood_z(model),2),-153141.72)
-
         # Set the variable because this happen in the do_mc_cycles function -> not necessary to call to check the likelihood and Check if the initalize likelihood is correct
         pa.MC._len_step = 2
         self.assertEqual(round(pa.MC()._log_likelihood_z(model),2),-173915.99)
-
         # Set the variable because this happen in the do_mc_cycles function -> not necessary to call to check the likelihood and Check if the initalize likelihood is correct
         pa.MC._len_step = 10
         self.assertEqual(round(pa.MC()._log_likelihood_z(model),2), -238590.92)
->>>>>>> 3be10b76
+
 
         # Set len_step for MC run test
         model._len_step = [10,20,40]
 
         #### Test Single ####
         # Do the MC alogirthm
-<<<<<<< HEAD
         pa.MC().run(model,"output/diff_test_mc.h5", nmc_eq=1000, nmc=2000, is_print=False, is_parallel=False)
 
         # Plot diffusion coefficient over inverse lagtime
         diff = pa.diffusion.mc_fit("output/diff_test_mc.h5")
-=======
-        pa.MC().run(model,"output/diff_test_mc.obj", nmc_eq=8000, nmc=2000, is_print=False, is_parallel=False)
-
-        # Plot diffusion coefficient over inverse lagtime
-        plt.figure()
-        diff = pa.diffusion.mc_fit("output/diff_test_mc.obj")
->>>>>>> 3be10b76
         plt.savefig("output/mc_fit.pdf", format="pdf", dpi=1000)
 
         # Plot pore diffusion coefficient over inverse lagtime
         plt.figure()
-<<<<<<< HEAD
         diff_pore = pa.diffusion.mc_fit("output/diff_test_mc.h5", section="pore")
-=======
-        diff_pore = pa.diffusion.mc_fit("output/diff_test_mc.obj", section="pore")
->>>>>>> 3be10b76
         plt.savefig("output/mc_fit_pore.pdf", format="pdf", dpi=1000)
 
         # Check if diffusion coefficient is in the range
@@ -428,26 +387,16 @@
         self.assertEqual(abs(diff_pore[0] - (1.2) ) < 0.3, True)
 
         #### Test Parallel ####
-<<<<<<< HEAD
         # Do the MC alogirthm
         pa.MC().run(model,"output/diff_test_mc.h5", nmc_eq=8000, nmc=2000, is_print=False, is_parallel=True)
 
         # Plot diffusion coefficient over inverse lagtime
         plt.figure()
         diff = pa.diffusion.mc_fit("output/diff_test_mc.h5")
-=======
-        # Do the MC algorithm
-        pa.MC().run(model,"output/diff_test_mc.obj", nmc_eq=8000, nmc=2000, is_print=False, is_parallel=True)
-
-        # Plot diffusion coefficient over inverse lagtime
-        plt.figure()
-        diff = pa.diffusion.mc_fit("output/diff_test_mc.obj")
->>>>>>> 3be10b76
         plt.savefig("output/mc_fit.pdf", format="pdf", dpi=1000)
 
         # Plot pore diffusion coefficient over inverse lagtime
         plt.figure()
-<<<<<<< HEAD
         diff_pore = pa.diffusion.mc_fit("output/diff_test_mc.h5", section="pore")
         plt.savefig("output/mc_fit_pore.pdf", format="pdf", dpi=1000)
 
@@ -461,33 +410,15 @@
 
         # Set Cosine Model for diffusion and energy profile
         model = pa.CosineModel("output/diff_mc_cyl_s.h5", 6, 10, is_print=True)
-=======
-        diff_pore = pa.diffusion.mc_fit("output/diff_test_mc.obj", section="pore")
-        plt.savefig("output/mc_fit_pore.pdf", format="pdf", dpi=1000)
-
-        # Check if diffusion coefficient is in the range
-        self.assertEqual(abs(diff[0]-(1.6) ) < 0.3, True)
-        self.assertEqual(abs(diff_pore[0]-(1.2) ) < 0.3, True)
-
-        # Test MC output
-        ## Set Step Model for diffusion and energy profile
-        model = pa.StepModel("output/diff_mc_cyl_s.obj", 6, 10, is_print=True)
-
-        ## Set Cosine Model for diffusion and energy profile
-        model = pa.CosineModel("output/diff_mc_cyl_s.obj", 6, 10, is_print=True)
->>>>>>> 3be10b76
+
 
         ## Set the MC class and options
         model._len_step = [10]
 
-<<<<<<< HEAD
         # Do the MC alogirthm
         pa.MC().run(model,"output/diff_test_mc_spline.h5", nmc_eq=100, nmc=2000, is_print=True, is_parallel=False)
 
-=======
-        ## Do the MC alogirthm
-        pa.MC().run(model,"output/diff_test_mc.obj", nmc_eq=100, nmc=2000, is_print=True, is_parallel=False)
->>>>>>> 3be10b76
+
 
     def test_diffusion_mc_box(self):
         # self.skipTest("Temporary")
@@ -499,7 +430,6 @@
         model._len_step = [10, 20, 30, 40, 50]
 
         # Do the MC alogirthm
-<<<<<<< HEAD
         pa.MC().run(model,"output/diff_test_mc_box.h5", nmc_eq=10000, nmc=2000, is_print=False, is_parallel=False)
 
         # Plot diffusion coefficient over inverse lagtime
@@ -514,27 +444,10 @@
     ####################################
     # Check Transition matrix sampling #
     ####################################
-=======
-        pa.MC().run(model,"output/diff_test_mc_box.obj", nmc_eq=10000, nmc=1000, is_print=False, is_parallel=False)
-
-        # Plot diffusion coefficient over inverse lagtime
-        plt.figure()
-        diff = pa.diffusion.mc_fit("output/diff_test_mc_box.obj")
-        plt.savefig("output/diffusion_fit_box.pdf", format="pdf", dpi=1000)
-
-        # Check if diffusion coefficient is in the range
-        self.assertEqual(abs(diff[0]-(11) ) < 0.3, True)
-
-
-    #####################
-    # Transition Matrix #
-    #####################
->>>>>>> 3be10b76
     def test_parallel_sample(self):
         #self.skipTest("Temporary")
 
         # Load Transition matrix for single
-<<<<<<< HEAD
         data = pa.utils.load("output/diff_mc_cyl_s.h5")
         trans_s = data["data"]
 
@@ -543,18 +456,7 @@
 
         data = pa.utils.load("data/check_output_sample.h5")
         trans_check = data["data"]
-=======
-        data = pa.utils.load("output/diff_mc_cyl_s.obj")
-        trans_s = data["data"]
-
-        # Load Transition matrix for parallel
-        data_2 = pa.utils.load("output/diff_mc_cyl_p.obj")
-        trans_p = data_2["data"]
-
-        data_3 = pa.utils.load("data/trans_check.obj")
-        trans_check = data_3["data"]
-
->>>>>>> 3be10b76
+
 
         # Test if transition matrix of single and parallel calculation is the same
         list = []
@@ -573,11 +475,7 @@
 
         # Plot free energy profile over box length
         plt.figure()
-<<<<<<< HEAD
         pa.freeenergy.mc_profile("data/check_output.h5")
-=======
-        pa.freeenergy.mc_profile("data/check_output.obj")
->>>>>>> 3be10b76
         plt.savefig("output/energy_profile.pdf", format="pdf", dpi=1000)
 
 
@@ -606,7 +504,6 @@
 
         # Check output which is not coveraged by the entire MC test
         # Check diffusion profile function
-<<<<<<< HEAD
         pa.diffusion.mc_profile("data/check_output.h5", len_step=[10,20,30,40], infty_profile = False)
         pa.diffusion.mc_profile("data/check_output.h5", len_step=[10,20,30,40], section = "pore", infty_profile = True)
         pa.diffusion.mc_profile("data/check_output.h5", len_step=[10,20,30,40], section = "reservoir", infty_profile = True)
@@ -620,42 +517,18 @@
         pa.diffusion.mc_fit("data/check_output.h5", section = "test")
         pa.diffusion.mc_fit("data/check_output.h5", section = [0,1,2])
         pa.diffusion.mc_fit("data/check_output.h5", section=[0,10])
-=======
-        pa.diffusion.mc_profile("data/check_output.obj", len_step=[10,20,30,40], infty_profile = False)
-        pa.diffusion.mc_profile("data/check_output.obj", len_step=[10,20,30,40], section = "pore", infty_profile = True)
-        pa.diffusion.mc_profile("data/check_output.obj", len_step=[10,20,30,40], section = "reservoir", infty_profile = True)
-        pa.diffusion.mc_profile("data/check_output.obj", len_step=[10,20,30,40], section = "test", infty_profile = True)
-        pa.diffusion.mc_profile("data/check_output.obj", len_step=[10,20,30,40], section = [0,1,2], infty_profile = True)
-        pa.diffusion.mc_profile("data/check_output.obj", section = [1,10], infty_profile = True)
-
-        # Check diffusion fitting function
-        pa.diffusion.mc_fit("data/check_output.obj", section = "pore")
-        pa.diffusion.mc_fit("data/check_output.obj", section = "reservoir")
-        pa.diffusion.mc_fit("data/check_output.obj", section = "test")
-        pa.diffusion.mc_fit("data/check_output.obj", section = [0,1,2])
-        pa.diffusion.mc_fit("data/check_output.obj", section=[0,10])
-
-
->>>>>>> 3be10b76
 
         # Check transition matrix heatmap
         pa.diffusion.mc_trans_mat("data/check_output.h5",10)
         pa.diffusion.mc_trans_mat("data/check_output_sample.h5",10)
 
         # Check if box not pore system
-<<<<<<< HEAD
         pa.diffusion.mc_fit("data/box_output.h5", section = "pore")
         pa.diffusion.mc_fit("data/box_output.h5", section = "reservoir")
         pa.diffusion.mc_profile("data/box_output.h5", section = "pore")
         pa.diffusion.mc_profile("data/box_output.h5", section = "reservoir")
 
 
-=======
-        pa.diffusion.mc_fit("data/box_output.obj", section = "pore")
-        pa.diffusion.mc_fit("data/box_output.obj", section = "reservoir")
-        pa.diffusion.mc_profile("data/box_output.obj", section = "pore")
-        pa.diffusion.mc_profile("data/box_output.obj", section = "reservoir")
->>>>>>> 3be10b76
 
 if __name__ == '__main__':
     unittest.main(verbosity=2)